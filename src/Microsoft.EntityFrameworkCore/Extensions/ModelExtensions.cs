--- conflicted
+++ resolved
@@ -67,13 +67,8 @@
         /// <param name="model"> The model to get the default change tracking strategy for. </param>
         /// <returns> The change tracking strategy. </returns>
         public static ChangeTrackingStrategy GetChangeTrackingStrategy(
-<<<<<<< HEAD
             [NotNull] this IModel model)
             => model.AsModel().ChangeTrackingStrategy;
-=======
-                [NotNull] this IModel model)
-            => Check.NotNull(model, nameof(model)).AsModel().ChangeTrackingStrategy;
->>>>>>> 1fa247b0
 
         /// <summary>
         ///     <para>
